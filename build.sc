import $ivy.`de.tototec::de.tobiasroeser.mill.vcs.version::0.1.4`

import mill._
import mill.define.Target
import mill.scalalib._
import mill.scalanativelib._
import mill.scalalib.publish._

import de.tobiasroeser.mill.vcs.version.VcsVersion

val dottyVersions = sys.props.get("dottyVersion").toList

val scala2AndDottyVersions = "2.12.13" :: "2.13.4" :: "2.11.12" :: dottyVersions
val scala30 = "3.0.2"
val scala31 = "3.1.1"

val scalaNativeVersions = for {
  scalaV <- scala31 :: scala2AndDottyVersions
  scalaNativeV <- Seq("0.4.3")
} yield (scalaV, scalaNativeV)

object os extends Module {
  object jvm extends Cross[OsJvmModule](scala30 :: scala2AndDottyVersions:_*)

  class OsJvmModule(val crossScalaVersion: String) extends OsModule {
    def platformSegment = "jvm"
    object test extends Tests with OsLibTestModule{
      def platformSegment = "jvm"
    }
  }
  object native extends Cross[OsNativeModule](scalaNativeVersions:_*)

  class OsNativeModule(val crossScalaVersion: String, crossScalaNativeVersion: String) extends OsModule with ScalaNativeModule {
    def platformSegment = "native"
    def millSourcePath = super.millSourcePath / _root_.os.up
    def scalaNativeVersion = crossScalaNativeVersion
    object test extends Tests with OsLibTestModule{
      def platformSegment = "native"
      def nativeLinkStubs = true
    }
  }

  object watch extends Module {
    object jvm extends Cross[WatchJvmModule](scala30 :: scala2AndDottyVersions:_*)
    class WatchJvmModule(val crossScalaVersion: String) extends WatchModule {
      def platformSegment = "jvm"
      def moduleDeps = super.moduleDeps :+ os.jvm()
      def ivyDeps = Agg(
        ivy"net.java.dev.jna:jna:5.0.0",
        ivy"com.lihaoyi::sourcecode::0.2.5",
      )
      object test extends Tests with OsLibTestModule {
        def platformSegment = "jvm"
        def moduleDeps = super.moduleDeps :+ os.jvm().test
      }
    }

    /*
    object native extends Cross[WatchNativeModule](scalaNativeVersions:_*)
    class WatchNativeModule(val crossScalaVersion: String, crossScalaNativeVersion: String) extends WatchModule with ScalaNativeModule {
      def platformSegment = "native"
      def millSourcePath = super.millSourcePath / ammonite.ops.up
      def scalaNativeVersion = crossScalaNativeVersion
      def moduleDeps = super.moduleDeps :+ os.native()
      object test extends Tests with OsLibTestModule {
        def platformSegment = "native"
        def moduleDeps = super.moduleDeps :+ os.native().test
        def nativeLinkStubs = true
      }
    }
    */
  }
}

trait OsLibModule extends CrossScalaModule with PublishModule{
  def isDotty = crossScalaVersion.startsWith("0") || crossScalaVersion.startsWith("3")
  def publishVersion = VcsVersion.vcsState().format()
  def pomSettings = PomSettings(
    description = artifactName(),
    organization = "com.lihaoyi",
    url = "https://github.com/lihaoyi/os",
    licenses = Seq(License.MIT),
    versionControl = VersionControl.github(
      owner = "com-lihaoyi",
      repo = "os-lib"
    ),
    developers = Seq(
      Developer("lihaoyi", "Li Haoyi", "https://github.com/lihaoyi")
    )
  )

  def platformSegment: String
  def millSourcePath = super.millSourcePath / _root_.os.up
  def sources = T.sources(
    millSourcePath / "src",
    millSourcePath / s"src-$platformSegment"
  )
  def acyclicDep: T[Agg[Dep]] = T { if (!isDotty) Agg(ivy"com.lihaoyi:::acyclic:0.3.2") else Agg() }
  def compileIvyDeps = acyclicDep
  def scalacOptions = T { if (!isDotty) Seq("-P:acyclic:force") else Seq.empty }
  def scalacPluginIvyDeps = acyclicDep
}

trait OsLibTestModule extends ScalaModule with TestModule{
  def ivyDeps = Agg(
<<<<<<< HEAD
    ivy"com.lihaoyi::utest::0.7.10",
    ivy"com.lihaoyi::sourcecode::0.2.7"
    if (scalaVersion().startsWith("2.11"))
       ivy"org.scalacheck::scalacheck::1.15.2"
    else
       ivy"org.scalacheck::scalacheck::1.15.3"
=======
    ivy"com.lihaoyi::utest::0.7.11",
    ivy"com.lihaoyi::sourcecode::0.2.8"
>>>>>>> c3eb55d5
  )

  def platformSegment: String
  def sources = T.sources(
    millSourcePath / "src",
    millSourcePath / s"src-$platformSegment"
  )

  def testFrameworks = Seq("utest.runner.Framework")
  // we check the textual output of system commands and expect it in english
  override def forkEnv: Target[Map[String, String]] = super.forkEnv() ++ Map("LC_ALL" -> "C")
}
trait OsModule extends OsLibModule{
  def artifactName = "os-lib"

  def ivyDeps = Agg(
    ivy"com.lihaoyi::geny::0.7.1"
  )
}

trait WatchModule extends OsLibModule{
  def artifactName = "os-lib-watch"
}<|MERGE_RESOLUTION|>--- conflicted
+++ resolved
@@ -103,17 +103,12 @@
 
 trait OsLibTestModule extends ScalaModule with TestModule{
   def ivyDeps = Agg(
-<<<<<<< HEAD
-    ivy"com.lihaoyi::utest::0.7.10",
-    ivy"com.lihaoyi::sourcecode::0.2.7"
+    ivy"com.lihaoyi::utest::0.7.11",
+    ivy"com.lihaoyi::sourcecode::0.2.8"
     if (scalaVersion().startsWith("2.11"))
        ivy"org.scalacheck::scalacheck::1.15.2"
     else
        ivy"org.scalacheck::scalacheck::1.15.3"
-=======
-    ivy"com.lihaoyi::utest::0.7.11",
-    ivy"com.lihaoyi::sourcecode::0.2.8"
->>>>>>> c3eb55d5
   )
 
   def platformSegment: String
