// plugins
import $ivy.`de.tototec::de.tobiasroeser.mill.vcs.version::0.4.0`
import $ivy.`com.github.lolgab::mill-mima::0.1.0`

// imports
import mill._, scalalib._, scalanativelib._, publish._
import mill.scalalib.api.ZincWorkerUtil
import com.github.lolgab.mill.mima._
import de.tobiasroeser.mill.vcs.version.VcsVersion

val communityBuildDottyVersion = sys.props.get("dottyVersion").toList

val scala213Version = "2.13.10"

val scalaVersions = Seq(
  "3.3.1",
  "2.12.17",
  scala213Version
) ++ communityBuildDottyVersion

object Deps {
<<<<<<< HEAD
  val acyclic = ivy"com.lihaoyi:::acyclic:0.3.6"
  val jna = ivy"net.java.dev.jna:jna:5.13.0"
  val geny = ivy"com.lihaoyi::geny::1.0.0"
  val scalaCollectionCompat = ivy"org.scala-lang.modules::scala-collection-compat::2.9.0"
  val sourcecode = ivy"com.lihaoyi::sourcecode::0.3.0"
  val utest = ivy"com.lihaoyi::utest::0.8.1"
=======
  val acyclic = ivy"com.lihaoyi:::acyclic:0.3.12"
  val jna = ivy"net.java.dev.jna:jna:5.14.0"
  val geny = ivy"com.lihaoyi::geny::1.1.0"
  val sourcecode = ivy"com.lihaoyi::sourcecode::0.4.1"
  val utest = ivy"com.lihaoyi::utest::0.8.3"
>>>>>>> ed34e15e
  def scalaLibrary(version: String) = ivy"org.scala-lang:scala-library:${version}"
}

trait AcyclicModule extends ScalaModule {
  def acyclicDep: T[Agg[Dep]] = T {
    Agg.from(Option.when(!ZincWorkerUtil.isScala3(scalaVersion()))(Deps.acyclic))
  }
  def acyclicOptions: T[Seq[String]] = T {
    Option.when(!ZincWorkerUtil.isScala3(scalaVersion()))("-P:acyclic:force").toSeq
  }
  def compileIvyDeps = acyclicDep
  def scalacPluginIvyDeps = acyclicDep
  def scalacOptions = super.scalacOptions() ++ acyclicOptions()
}

trait SafeDeps extends ScalaModule {
  def mapDependencies: Task[coursier.Dependency => coursier.Dependency] = T.task {
    val sd = Deps.scalaLibrary(scala213Version)
    super.mapDependencies().andThen { d =>
      // enforce up-to-date Scala 2.13.x version
      if (d.module == sd.dep.module && d.version.startsWith("2.13.")) sd.dep
      else d
    }
  }
}

trait MiMaChecks extends Mima {
  def mimaPreviousVersions = Seq("0.9.0", "0.9.1", "0.9.2", "0.9.3", "0.10.0")
  override def mimaBinaryIssueFilters: T[Seq[ProblemFilter]] = Seq(
    ProblemFilter.exclude[ReversedMissingMethodProblem]("os.PathConvertible.isCustomFs")
  )
}

object testJarWriter extends JavaModule
object testJarReader extends JavaModule
object testJarExit extends JavaModule

trait OsLibModule
    extends CrossScalaModule
    with PublishModule
    with AcyclicModule
    with SafeDeps
    with PlatformScalaModule { outer =>

  def publishVersion = VcsVersion.vcsState().format()
  def pomSettings = PomSettings(
    description = artifactName(),
    organization = "com.lihaoyi",
    url = "https://github.com/com-lihaoyi/os-lib",
    licenses = Seq(License.MIT),
    versionControl = VersionControl.github(
      owner = "com-lihaoyi",
      repo = "os-lib"
    ),
    developers = Seq(
      Developer("lihaoyi", "Li Haoyi", "https://github.com/lihaoyi")
    )
  )
<<<<<<< HEAD
  def platformSegment: String
  override def millSourcePath = super.millSourcePath / oslib.up
  override def sources = T.sources {
    Seq(
      PathRef(millSourcePath / "src"),
      PathRef(millSourcePath / s"src-$platformSegment")
    ) ++
      ZincWorkerUtil.versionRanges(crossScalaVersion, scalaVersions).map(vr =>
      PathRef(millSourcePath / s"src-${vr}"))

  }
}
=======
>>>>>>> ed34e15e

  trait OsLibTestModule extends ScalaModule with TestModule.Utest with SafeDeps {
    def ivyDeps = Agg(Deps.utest, Deps.sourcecode)

    // we check the textual output of system commands and expect it in english
    def forkEnv = super.forkEnv() ++ Map(
      "LC_ALL" -> "C",
      "TEST_JAR_WRITER_ASSEMBLY" -> testJarWriter.assembly().path.toString,
      "TEST_JAR_READER_ASSEMBLY" -> testJarReader.assembly().path.toString,
      "TEST_JAR_EXIT_ASSEMBLY" -> testJarExit.assembly().path.toString,
      "TEST_SUBPROCESS_ENV" -> "value"
    )
  }
}

<<<<<<< HEAD
trait OsModule extends OsLibModule {
  override def artifactName = "os-lib"
  override def ivyDeps = T {
    val scalaV = scalaVersion()
    if (scalaV.startsWith("2.11") || scalaV.startsWith("2.12")) {
      // include collection compat, mostly for a backported scala.util.Using
      Agg(Deps.geny, Deps.scalaCollectionCompat)
    } else Agg(Deps.geny)
  }
}
=======
trait OsModule extends OsLibModule { outer =>
  def ivyDeps = Agg(Deps.geny)
>>>>>>> ed34e15e

  def artifactName = "os-lib"

  val scalaDocExternalMappings = Seq(
    ".*scala.*::scaladoc3::https://scala-lang.org/api/3.x/",
    ".*java.*::javadoc::https://docs.oracle.com/javase/8/docs/api/",
    s".*geny.*::scaladoc3::https://javadoc.io/doc/com.lihaoyi/geny_3/${Deps.geny.dep.version}/"
  ).mkString(",")

  def conditionalScalaDocOptions: T[Seq[String]] = T {
    if (ZincWorkerUtil.isDottyOrScala3(scalaVersion()))
      Seq(
        s"-external-mappings:${scalaDocExternalMappings}"
      )
    else Seq()
  }

  def scalaDocOptions = super.scalaDocOptions() ++ conditionalScalaDocOptions()

}

object os extends Module {

  object jvm extends Cross[OsJvmModule](scalaVersions)
  trait OsJvmModule extends OsModule with MiMaChecks {
    object test extends ScalaTests with OsLibTestModule
    object nohometest extends ScalaTests with OsLibTestModule
  }

  object native extends Cross[OsNativeModule](scalaVersions)
  trait OsNativeModule extends OsModule with ScalaNativeModule {
    def scalaNativeVersion = "0.5.0"
    object test extends ScalaNativeTests with OsLibTestModule {
      def nativeLinkStubs = true
    }
    object nohometest extends ScalaNativeTests with OsLibTestModule
  }

  object watch extends Module {
    object jvm extends Cross[WatchJvmModule](scalaVersions)
    trait WatchJvmModule extends OsLibModule {
      def artifactName = "os-lib-watch"
      def moduleDeps = super.moduleDeps ++ Seq(os.jvm())
      def ivyDeps = Agg(Deps.jna)
      object test extends ScalaTests with OsLibTestModule {
        def moduleDeps = super.moduleDeps ++ Seq(os.jvm().test)
      }
    }
  }
}<|MERGE_RESOLUTION|>--- conflicted
+++ resolved
@@ -19,21 +19,13 @@
 ) ++ communityBuildDottyVersion
 
 object Deps {
-<<<<<<< HEAD
-  val acyclic = ivy"com.lihaoyi:::acyclic:0.3.6"
-  val jna = ivy"net.java.dev.jna:jna:5.13.0"
-  val geny = ivy"com.lihaoyi::geny::1.0.0"
-  val scalaCollectionCompat = ivy"org.scala-lang.modules::scala-collection-compat::2.9.0"
-  val sourcecode = ivy"com.lihaoyi::sourcecode::0.3.0"
-  val utest = ivy"com.lihaoyi::utest::0.8.1"
-=======
   val acyclic = ivy"com.lihaoyi:::acyclic:0.3.12"
   val jna = ivy"net.java.dev.jna:jna:5.14.0"
   val geny = ivy"com.lihaoyi::geny::1.1.0"
+  val scalaCollectionCompat = ivy"org.scala-lang.modules::scala-collection-compat::2.9.0"
+  def scalaLibrary(version: String) = ivy"org.scala-lang:scala-library:${version}"
   val sourcecode = ivy"com.lihaoyi::sourcecode::0.4.1"
   val utest = ivy"com.lihaoyi::utest::0.8.3"
->>>>>>> ed34e15e
-  def scalaLibrary(version: String) = ivy"org.scala-lang:scala-library:${version}"
 }
 
 trait AcyclicModule extends ScalaModule {
@@ -91,7 +83,6 @@
       Developer("lihaoyi", "Li Haoyi", "https://github.com/lihaoyi")
     )
   )
-<<<<<<< HEAD
   def platformSegment: String
   override def millSourcePath = super.millSourcePath / oslib.up
   override def sources = T.sources {
@@ -104,8 +95,6 @@
 
   }
 }
-=======
->>>>>>> ed34e15e
 
   trait OsLibTestModule extends ScalaModule with TestModule.Utest with SafeDeps {
     def ivyDeps = Agg(Deps.utest, Deps.sourcecode)
@@ -121,9 +110,7 @@
   }
 }
 
-<<<<<<< HEAD
 trait OsModule extends OsLibModule {
-  override def artifactName = "os-lib"
   override def ivyDeps = T {
     val scalaV = scalaVersion()
     if (scalaV.startsWith("2.11") || scalaV.startsWith("2.12")) {
@@ -131,11 +118,6 @@
       Agg(Deps.geny, Deps.scalaCollectionCompat)
     } else Agg(Deps.geny)
   }
-}
-=======
-trait OsModule extends OsLibModule { outer =>
-  def ivyDeps = Agg(Deps.geny)
->>>>>>> ed34e15e
 
   def artifactName = "os-lib"
 
