--- conflicted
+++ resolved
@@ -107,17 +107,12 @@
 
 trait OsLibTestModule extends ScalaModule with TestModule{
   def ivyDeps = Agg(
-<<<<<<< HEAD
-    ivy"com.lihaoyi::utest::0.7.8",
-    ivy"com.lihaoyi::sourcecode::0.2.5",
+    ivy"com.lihaoyi::utest::0.7.10",
+    ivy"com.lihaoyi::sourcecode::0.2.7"
     if (scalaVersion().startsWith("2.11"))
        ivy"org.scalacheck::scalacheck::1.15.2"
     else
        ivy"org.scalacheck::scalacheck::1.15.3"
-=======
-    ivy"com.lihaoyi::utest::0.7.10",
-    ivy"com.lihaoyi::sourcecode::0.2.7"
->>>>>>> 5dce68dc
   )
 
   def platformSegment: String
