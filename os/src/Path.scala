package os

import java.net.URI
import java.nio.file.Paths

import collection.JavaConverters._
import scala.language.implicitConversions

trait PathChunk {
  def segments: Seq[String]
  def ups: Int
}
object PathChunk {
  implicit class RelPathChunk(r: RelPath) extends PathChunk {
    def segments = r.segments
    def ups = r.ups
    override def toString() = r.toString
  }
  implicit class SubPathChunk(r: SubPath) extends PathChunk {
    def segments = r.segments
    def ups = 0
    override def toString() = r.toString
  }
  implicit class StringPathChunk(s: String) extends PathChunk {
    BasePath.checkSegment(s)
    def segments = Seq(s)
    def ups = 0
    override def toString() = s
  }
  implicit class SymbolPathChunk(s: Symbol) extends PathChunk {
    BasePath.checkSegment(s.name)
    def segments = Seq(s.name)
    def ups = 0
    override def toString() = s.name
  }
  implicit class ArrayPathChunk[T](a: Array[T])(implicit f: T => PathChunk) extends PathChunk {
    val inner = SeqPathChunk(a.toIndexedSeq)(f)
    def segments = inner.segments
    def ups = inner.ups

    override def toString() = inner.toString
  }
  implicit class SeqPathChunk[T](a: Seq[T])(implicit f: T => PathChunk) extends PathChunk {
    @deprecated("never used, really shouldn't exist, kept for bincompat")
    var segments0 = Nil
    @deprecated("never used, really shouldn't exist, kept for bincompat")
    var ups0 = 0

    private val rel = a.map(f).foldLeft(RelPath.rel) { case (current, chunk) => current / chunk }
    val (segments, ups) = (rel.segments, rel.ups)

    override def toString() = segments.mkString("/")
  }
}

/**
 * A path which is either an absolute [[Path]], a relative [[RelPath]],
 * or a [[ResourcePath]] with shared APIs and implementations.
 *
 * Most of the filesystem-independent path-manipulation logic that lets you
 * splice paths together or navigate in and out of paths lives in this interface
 */
trait BasePath {
  type ThisType <: BasePath

  /**
   * Combines this path with the given relative path, returning
   * a path of the same type as this one (e.g. `Path` returns `Path`,
   * `RelPath` returns `RelPath`
   */
  def /(chunk: PathChunk): ThisType

  /**
   * Relativizes this path with the given `target` path, finding a
   * relative path `p` such that base/p == this.
   *
   * Note that you can only relativize paths of the same type, e.g.
   * `Path` & `Path` or `RelPath` & `RelPath`. In the case of `RelPath`,
   * this can throw a [[PathError.NoRelativePath]] if there is no
   * relative path that satisfies the above requirement in the general
   * case.
   */
  def relativeTo(target: ThisType): RelPath

  /**
   * Relativizes this path with the given `target` path, finding a
   * sub path `p` such that base/p == this.
   */
  def subRelativeTo(target: ThisType): SubPath = relativeTo(target).asSubPath

  /**
   * This path starts with the target path, including if it's identical
   */
  def startsWith(target: ThisType): Boolean

  /**
   * This path ends with the target path, including if it's identical
   */
  def endsWith(target: RelPath): Boolean

  /**
   * The last segment in this path. Very commonly used, e.g. it
   * represents the name of the file/folder in filesystem paths
   */
  def last: String

  /**
   * Gives you the file extension of this path, or the empty
   * string if there is no extension
   */
  def ext: String

  /**
   * Gives you the base name of this path, ie without the extension
   */
  def baseName: String

  /**
   * The individual path segments of this path.
   */
  def segments: TraversableOnce[String]

}

object BasePath {
  def checkSegment(s: String) = {
    def fail(msg: String) = throw PathError.InvalidSegment(s, msg)
    def considerStr =
      "use the Path(...) or RelPath(...) constructor calls to convert them. "

    s.indexOf('/') match {
      case -1 => // do nothing
      case c => fail(
          s"[/] is not a valid character to appear in a path segment. " +
            "If you want to parse an absolute or relative path that may have " +
            "multiple segments, e.g. path-strings coming from external sources " +
            considerStr
        )

    }
    def externalStr = "If you are dealing with path-strings coming from external sources, "
    s match {
      case "" =>
        fail(
          "OS-Lib does not allow empty path segments " +
            externalStr + considerStr
        )
      case "." =>
        fail(
          "OS-Lib does not allow [.] as a path segment " +
            externalStr + considerStr
        )
      case ".." =>
        fail(
          "OS-Lib does not allow [..] as a path segment " +
            externalStr +
            considerStr +
            "If you want to use the `..` segment manually to represent going up " +
            "one level in the path, use the `up` segment from `os.up` " +
            "e.g. an external path foo/bar/../baz translates into 'foo/'bar/up/'baz."
        )
      case _ =>
    }
  }
  def chunkify(s: java.nio.file.Path) = {
    import collection.JavaConverters._
    s.iterator().asScala.map(_.toString).filter(_ != ".").filter(_ != "").toArray
  }
}

trait SegmentedPath extends BasePath {
  protected[this] def make(p: Seq[String], ups: Int): ThisType

  /**
   * The individual path segments of this path.
   */
  def segments: IndexedSeq[String]

  override def /(chunk: PathChunk): ThisType = make(
    segments.dropRight(chunk.ups) ++ chunk.segments,
    math.max(chunk.ups - segments.length, 0)
  )

  def endsWith(target: RelPath): Boolean = {
    this == target || (target.ups == 0 && this.segments.endsWith(target.segments))
  }
}

trait BasePathImpl extends BasePath {
  def /(chunk: PathChunk): ThisType

  def ext = {
    lastOpt match {
      case None => ""
      case Some(lastSegment) =>
        val li = lastSegment.lastIndexOf('.')
        if (li == -1) ""
        else last.slice(li + 1, last.length)
    }

  }

  override def baseName: String = {
    val li = last.lastIndexOf('.')
    if (li == -1) last
    else last.slice(0, li)
  }

  def last: String = lastOpt.getOrElse(throw PathError.LastOnEmptyPath())

  def lastOpt: Option[String]
}

object PathError {
  type IAE = IllegalArgumentException
  private[this] def errorMsg(s: String, msg: String) =
    s"[$s] is not a valid path segment. $msg"

  case class InvalidSegment(segment: String, msg: String) extends IAE(errorMsg(segment, msg))

  case object AbsolutePathOutsideRoot
      extends IAE("The path created has enough ..s that it would start outside the root directory")

  case class NoRelativePath(src: RelPath, base: RelPath)
      extends IAE(s"Can't relativize relative paths $src from $base")

  case class LastOnEmptyPath()
      extends IAE("empty path has no last segment")
}

/**
 * Represents a value that is either an absolute [[Path]] or a
 * relative [[RelPath]], and can be constructed from a
 * java.nio.file.Path or java.io.File
 */
sealed trait FilePath extends BasePath {
  def toNIO: java.nio.file.Path
  def resolveFrom(base: os.Path): os.Path
}

object FilePath {
  def apply[T: PathConvertible](f0: T) = {
    def f = implicitly[PathConvertible[T]].apply(f0)
    // if Windows root-relative path, convert it to an absolute path
    if (Path.driveRelative(f0) || f.isAbsolute) Path(f0)
    else {
      val r = RelPath(f0)
      if (r.ups == 0) r.asSubPath
      else r
    }
  }
}

/**
 * A relative path on the filesystem. Note that the path is
 * normalized and cannot contain any empty or ".". Parent ".."
 * segments can only occur at the left-end of the path, and
 * are collapsed into a single number [[ups]].
 */
class RelPath private[os] (segments0: Array[String], val ups: Int)
    extends FilePath with BasePathImpl with SegmentedPath {
  def lastOpt = segments.lastOption
  val segments: IndexedSeq[String] = segments0.toIndexedSeq
  type ThisType = RelPath
  require(ups >= 0)
  override protected[this] def make(p: Seq[String], ups: Int): RelPath = {
    new RelPath(p.toArray[String], ups + this.ups)
  }

  def relativeTo(base: RelPath): RelPath = {
    if (base.ups < ups) new RelPath(segments0, ups + base.segments.length)
    else if (base.ups == ups) SubPath.relativeTo0(segments0, base.segments)
    else throw PathError.NoRelativePath(this, base)
  }

  def startsWith(target: RelPath) = {
    this.segments0.startsWith(target.segments) && this.ups == target.ups
  }

  override def toString = (Seq.fill(ups)("..") ++ segments0).mkString("/")
  override def hashCode = segments.hashCode() + ups.hashCode()
  override def equals(o: Any): Boolean = o match {
    case p: RelPath => segments == p.segments && p.ups == ups
    case p: SubPath => segments == p.segments && ups == 0
    case _ => false
  }

  def toNIO = java.nio.file.Paths.get(toString)

  def asSubPath = {
    require(ups == 0)
    new SubPath(segments0)
  }

  def resolveFrom(base: os.Path) = base / this
}

object RelPath {
  def apply[T: PathConvertible](f0: T): RelPath = {
    val f = implicitly[PathConvertible[T]].apply(f0)

    require(!f.isAbsolute && !Path.driveRelative(f0), s"$f is not a relative path")

    val segments = BasePath.chunkify(f.normalize())
    val (ups, rest) = segments.partition(_ == "..")
    new RelPath(rest, ups.length)
  }

  def apply(segments0: IndexedSeq[String], ups: Int) = {
    segments0.foreach(BasePath.checkSegment)
    new RelPath(segments0.toArray, ups)
  }

  import Ordering.Implicits._
  implicit val relPathOrdering: Ordering[RelPath] =
    Ordering.by((rp: RelPath) => (rp.ups, rp.segments.length, rp.segments.toIterable))

  val up: RelPath = new RelPath(Internals.emptyStringArray, 1)
  val rel: RelPath = new RelPath(Internals.emptyStringArray, 0)
  implicit def SubRelPath(p: SubPath): RelPath = new RelPath(p.segments0, 0)
}

/**
 * A relative path on the filesystem, without any `..` or `.` segments
 */
class SubPath private[os] (val segments0: Array[String])
    extends FilePath with BasePathImpl with SegmentedPath {
  def lastOpt = segments.lastOption
  val segments: IndexedSeq[String] = segments0.toIndexedSeq
  override type ThisType = SubPath
  override protected[this] def make(p: Seq[String], ups: Int): SubPath = {
    require(ups == 0)
    new SubPath(p.toArray[String])
  }

  def relativeTo(base: SubPath): RelPath =
    SubPath.relativeTo0(segments0, base.segments0.toIndexedSeq)

  def startsWith(target: SubPath) = this.segments0.startsWith(target.segments)

  override def toString = segments0.mkString("/")
  override def hashCode = segments.hashCode()
  override def equals(o: Any): Boolean = o match {
    case p: SubPath => segments == p.segments
    case p: RelPath => segments == p.segments && p.ups == 0
    case _ => false
  }

  def toNIO = java.nio.file.Paths.get(toString)

  def resolveFrom(base: os.Path) = base / this
}

object SubPath {
  private[os] def relativeTo0(segments0: Array[String], segments: IndexedSeq[String]): RelPath = {

    val commonPrefix = {
      val maxSize = scala.math.min(segments0.length, segments.length)
      var i = 0
      while (i < maxSize && segments0(i) == segments(i)) i += 1
      i
    }
    val newUps = segments.length - commonPrefix

    new RelPath(segments0.drop(commonPrefix), newUps)
  }
  def apply[T: PathConvertible](f0: T): SubPath = RelPath.apply[T](f0).asSubPath

  def apply(segments0: IndexedSeq[String]): SubPath = {
    segments0.foreach(BasePath.checkSegment)
    new SubPath(segments0.toArray)
  }

  import Ordering.Implicits._
  implicit val subPathOrdering: Ordering[SubPath] =
    Ordering.by((rp: SubPath) => (rp.segments.length, rp.segments.toIterable))

  val sub: SubPath = new SubPath(Internals.emptyStringArray)
}

object Path {
  def apply(p: FilePath, base: Path) = p match {
    case p: RelPath => base / p
    case p: SubPath => base / p
    case p: Path => p
  }

  /**
   * Equivalent to [[os.Path.apply]], but automatically expands a
   * leading `~/` into the user's home directory, for convenience
   */
  def expandUser[T: PathConvertible](f0: T, base: Path = null) = {
    val f = implicitly[PathConvertible[T]].apply(f0)
    if (f.subpath(0, 1).toString != "~") if (base == null) Path(f0) else Path(f0, base)
    else {
      Path(System.getProperty("user.home"))(PathConvertible.StringConvertible) /
        RelPath(f.subpath(0, 1).relativize(f))(PathConvertible.NioPathConvertible)
    }
  }

  def apply[T: PathConvertible](f: T, base: Path): Path = apply(FilePath(f), base)
  def apply[T: PathConvertible](f0: T): Path = {
    // drive letter prefix is empty unless running in Windows.
    val f = if (driveRelative(f0)) {
      Paths.get(s"$driveRoot$f0")
    } else {
      implicitly[PathConvertible[T]].apply(f0)
    }
    if (f.iterator.asScala.count(_.startsWith("..")) > f.getNameCount / 2) {
      throw PathError.AbsolutePathOutsideRoot
    }
    new Path(f.normalize())
  }

  implicit val pathOrdering: Ordering[Path] = new Ordering[Path] {
    def compare(x: Path, y: Path): Int = {
      val xSegCount = x.segmentCount
      val ySegCount = y.segmentCount
      if (xSegCount < ySegCount) -1
      else if (xSegCount > ySegCount) 1
      else if (xSegCount == 0 && ySegCount == 0) 0
      else {
        var xSeg = ""
        var ySeg = ""
        var i = 0
        var result: Integer = null
        while ({
          xSeg = x.getSegment(i)
          ySeg = y.getSegment(i)
          i += 1
          val compared = Ordering.String.compare(xSeg, ySeg)
          if (i < xSegCount && compared == 0) true // continue
          else {
            result = compared
            false
          }
        }) ()

        result
      }
    }
  }

  /**
   * @return true if Windows OS and path begins with slash or backslash.
   * Examples:
   *    driveRelative("/Users")   // true in `Windows`, false elsewhere.
   *    driveRelative("\\Users")  // true in `Windows`, false elsewhere.
   *    driveRelative("C:/Users") // false always
   */
  def driveRelative[T: PathConvertible](f0: T): Boolean = {
    if (driveRoot.isEmpty) {
      false // non-Windows os
    } else {
      f0.toString.take(1) match {
        case "\\" | "/" => true
        case _ => false
      }
    }
  }

  /**
   * @return current working drive if Windows, empty string elsewhere.
   * Paths.get(driveRoot) == current working directory on all platforms.
   */
  lazy val driveRoot: String = Paths.get(".").toAbsolutePath.getRoot.toString match {
    case "/" => "" // implies a non-Windows platform
    case s => s.take(2) // Windows current working drive (e.g., "C:")
  }
}

trait ReadablePath {
  def toSource: os.Source
  def getInputStream: java.io.InputStream
}

/**
 * An absolute path on the filesystem. Note that the path is
 * normalized and cannot contain any empty `""`, `"."` or `".."` segments
 */
class Path private[os] (val wrapped: java.nio.file.Path)
    extends FilePath with ReadablePath with BasePathImpl {
  def toSource: SeekableSource =
    new SeekableSource.ChannelSource(java.nio.file.Files.newByteChannel(wrapped))

<<<<<<< HEAD
  require(wrapped.isAbsolute, s"$wrapped is not an absolute path")
  def root = Option(wrapped.getRoot).map(_.toString).getOrElse("")
=======
  require(wrapped.isAbsolute || Path.driveRelative(wrapped), s"$wrapped is not an absolute path")
>>>>>>> 521e3202
  def segments: Iterator[String] = wrapped.iterator().asScala.map(_.toString)
  def getSegment(i: Int): String = wrapped.getName(i).toString
  def segmentCount = wrapped.getNameCount
  override type ThisType = Path

  def lastOpt = Option(wrapped.getFileName).map(_.toString)

  override def /(chunk: PathChunk): Path = {
    if (chunk.ups > wrapped.getNameCount) throw PathError.AbsolutePathOutsideRoot
    val resolved = wrapped.resolve(chunk.toString).normalize()
    new Path(resolved)
  }
  override def toString = wrapped.toString

  override def equals(o: Any): Boolean = o match {
    case p: Path => wrapped.equals(p.wrapped)
    case _ => false
  }
  override def hashCode = wrapped.hashCode()

  def startsWith(target: Path) = wrapped.startsWith(target.wrapped)

  def endsWith(target: RelPath) = wrapped.endsWith(target.toString)

  def relativeTo(base: Path): RelPath = {

    val nioRel = base.wrapped.relativize(wrapped)
    val segments = nioRel.iterator().asScala.map(_.toString).toArray match {
      case Array("") => Internals.emptyStringArray
      case arr => arr
    }
    val nonUpIndex = segments.indexWhere(_ != "..") match {
      case -1 => segments.length
      case n => n
    }

    new RelPath(segments.drop(nonUpIndex), nonUpIndex)
  }

  def toIO: java.io.File = wrapped.toFile
  def toNIO: java.nio.file.Path = wrapped

  def resolveFrom(base: os.Path) = this

  def getInputStream = java.nio.file.Files.newInputStream(wrapped)
}

sealed trait PathConvertible[T] {
  def apply(t: T): java.nio.file.Path
}

object PathConvertible {
  implicit object StringConvertible extends PathConvertible[String] {
    def apply(t: String) = Paths.get(t)
  }
  implicit object JavaIoFileConvertible extends PathConvertible[java.io.File] {
    def apply(t: java.io.File) = Paths.get(t.getPath)
  }
  implicit object NioPathConvertible extends PathConvertible[java.nio.file.Path] {
    def apply(t: java.nio.file.Path) = t
  }
  implicit object UriPathConvertible extends PathConvertible[URI] {
    def apply(uri: URI) = uri.getScheme() match {
      case "file" => Paths.get(uri)
      case uriType =>
        throw new IllegalArgumentException(
          s"""os.Path can only be created from a "file" URI scheme, but found "${uriType}""""
        )
    }
  }
}<|MERGE_RESOLUTION|>--- conflicted
+++ resolved
@@ -483,12 +483,8 @@
   def toSource: SeekableSource =
     new SeekableSource.ChannelSource(java.nio.file.Files.newByteChannel(wrapped))
 
-<<<<<<< HEAD
-  require(wrapped.isAbsolute, s"$wrapped is not an absolute path")
+  require(wrapped.isAbsolute || Path.driveRelative(wrapped), s"$wrapped is not an absolute path")
   def root = Option(wrapped.getRoot).map(_.toString).getOrElse("")
-=======
-  require(wrapped.isAbsolute || Path.driveRelative(wrapped), s"$wrapped is not an absolute path")
->>>>>>> 521e3202
   def segments: Iterator[String] = wrapped.iterator().asScala.map(_.toString)
   def getSegment(i: Int): String = wrapped.getName(i).toString
   def segmentCount = wrapped.getNameCount
