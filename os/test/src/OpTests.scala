--- conflicted
+++ resolved
@@ -10,11 +10,7 @@
 object OpTests extends TestSuite {
 
   val tests = Tests {
-<<<<<<< HEAD
-    val res = os.Path(sys.env("OS_TEST_RESOURCE_FOLDER")) / "test"
-=======
     val res = os.pwd / "os/test/resources/test"
->>>>>>> 84ca9e3f
     test("ls") - assert(
       os.list(res).toSet == Set(
         res / "folder1",
