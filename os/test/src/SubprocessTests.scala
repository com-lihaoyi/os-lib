package test.os

import java.io._
import java.nio.charset.StandardCharsets

import os._
import utest._

import scala.collection.mutable

object SubprocessTests extends TestSuite {
<<<<<<< HEAD
  val scriptFolder = os.Path(sys.env("OS_TEST_RESOURCE_FOLDER")) / "test"
=======
  val scriptFolder = pwd / "os/test/resources/test"
>>>>>>> 84ca9e3f

  val lsCmd = if (scala.util.Properties.isWin) "dir" else "ls"

  val tests = Tests {
    test("lines") {
      val res = TestUtil.proc(lsCmd, scriptFolder).call()
      assert(
        res.out.lines().exists(_.contains("File.txt")),
        res.out.lines().exists(_.contains("folder1")),
        res.out.lines().exists(_.contains("folder2"))
      )
    }
    test("string") {
      val res = TestUtil.proc(lsCmd, scriptFolder).call()
      assert(
        res.out.text().contains("File.txt"),
        res.out.text().contains("folder1"),
        res.out.text().contains("folder2")
      )
    }
    test("bytes") {
      if (Unix()) {
        val res = proc(scriptFolder / "misc/echo", "abc").call()
        val listed = res.out.bytes
        listed ==> "abc\n".getBytes
      }
    }
    test("chained") {
      proc("git", "init").call()
      os.write.over(os.pwd / "Readme.adoc", "hello")
      assert(
        proc("git", "init").call().out.text().contains("Reinitialized existing Git repository"),
        proc("git", "init").call().out.text().contains("Reinitialized existing Git repository"),
        TestUtil.proc(lsCmd, pwd).call().out.text().contains("Readme.adoc")
      )
    }
    test("basicList") {
      val files = List("Readme.adoc", "build.sc")
      os.write.over(os.pwd / "Readme.adoc", "hello")
      os.write.over(os.pwd / "build.sc", "world")
      val output = TestUtil.proc(lsCmd, files).call().out.text()
      assert(files.forall(output.contains))
    }
    test("listMixAndMatch") {
      val stuff = List("I", "am", "bovine")
      val result = TestUtil.proc("echo", "Hello,", stuff, "hear me roar").call()
      if (Unix())
        assert(result.out.text().contains("Hello, " + stuff.mkString(" ") + " hear me roar"))
      else // win quotes multiword args
        assert(result.out.text().contains("Hello, " + stuff.mkString(" ") + " \"hear me roar\""))
    }
    test("failures") {
      val ex = intercept[os.SubprocessException] {
        TestUtil.proc(lsCmd, "does-not-exist").call(check = true, stderr = os.Pipe)
      }
      val res: CommandResult = ex.result
      assert(
        res.exitCode != 0,
        res.err.text().contains("No such file or directory") || // unix
          res.err.text().contains("File Not Found") // win
      )
    }

    test("filebased") {
      if (Unix()) {
        assert(proc(scriptFolder / "misc/echo", "HELLO").call().out.lines().mkString == "HELLO")

        val res: CommandResult =
          proc(root / "bin/bash", "-c", "echo 'Hello'$ENV_ARG").call(
            env = Map("ENV_ARG" -> "123")
          )

        assert(res.out.text().trim() == "Hello123")
      }
    }
    test("filebased2") {
      if (Unix()) {
        val possiblePaths = Seq(root / "bin", root / "usr/bin").map { pfx => pfx / "echo" }
        val res = proc("which", "echo").call()
        val echoRoot = Path(res.out.text().trim())
        assert(possiblePaths.contains(echoRoot))

        assert(proc(echoRoot, "HELLO").call().out.lines() == Seq("HELLO"))
      }
    }

    test("charSequence") {
      val charSequence = new StringBuilder("This is a CharSequence")
      val cmd = Seq(
        "echo",
        charSequence
      )
      val res = proc(cmd).call()
      assert(res.out.text().trim() == charSequence.toString())
    }

    test("envArgs") {
      if (Unix()) {
        locally {
          val res0 = proc("bash", "-c", "echo \"Hello$ENV_ARG\"").call(env = Map("ENV_ARG" -> "12"))
          assert(res0.out.lines() == Seq("Hello12"))
        }

        locally {
          val res1 = proc("bash", "-c", "echo \"Hello$ENV_ARG\"").call(env = Map("ENV_ARG" -> "12"))
          assert(res1.out.lines() == Seq("Hello12"))
        }

        locally {
          val res2 = proc("bash", "-c", "echo 'Hello$ENV_ARG'").call(env = Map("ENV_ARG" -> "12"))
          assert(res2.out.lines() == Seq("Hello$ENV_ARG"))
        }

        locally {
          val res3 = proc("bash", "-c", "echo 'Hello'$ENV_ARG").call(env = Map("ENV_ARG" -> "123"))
          assert(res3.out.lines() == Seq("Hello123"))
        }

        locally {
          // TEST_SUBPROCESS_ENV env should be set in forkEnv in build.sc
          assert(sys.env.get("TEST_SUBPROCESS_ENV") == Some("value"))
          val res4 = proc("bash", "-c", "echo \"$TEST_SUBPROCESS_ENV\"").call(
            env = Map.empty,
            propagateEnv = false
          ).out.lines()
          assert(res4 == Seq(""))
        }

        locally {
          // TEST_SUBPROCESS_ENV env should be set in forkEnv in build.sc
          assert(sys.env.get("TEST_SUBPROCESS_ENV") == Some("value"))

          val res5 = proc("bash", "-c", "echo \"$TEST_SUBPROCESS_ENV\"").call(
            env = Map.empty,
            propagateEnv = true
          ).out.lines()
          assert(res5 == Seq("value"))
        }
      }
    }
    test("envWithValue") {
      if (Unix()) {
        val variableName = "TEST_ENV_FOO"
        val variableValue = "bar"
        def envValue() = os.proc(
          "bash",
          "-c",
          s"""if [ -z $${$variableName+x} ]; then echo "unset"; else echo "$$$variableName"; fi"""
        ).call().out.lines().head

        val before = envValue()
        assert(before == "unset")

        os.SubProcess.env.withValue(Map(variableName -> variableValue)) {
          val res = envValue()
          assert(res == variableValue)
        }

        val after = envValue()
        assert(after == "unset")
      }
    }
    test("multiChunk") {
      // Make sure that in the case where multiple chunks are being read from
      // the subprocess in quick succession, we ensure that the output handler
      // callbacks are properly ordered such that the output is aggregated
      // correctly
      test("bashC") {
        if (TestUtil.isInstalled("python")) {
          os.proc(
            "python",
            "-c",
            """import sys, time
              |for i in range(5):
              |  for j in range(10):
              |    sys.stdout.write(str(j))
              |    # Make sure it comes as multiple chunks, but close together!
              |    # Vary how close they are together to try and trigger race conditions
              |    time.sleep(0.00001 * i)
              |    sys.stdout.flush()
        """.stripMargin
          ).call().out.text() ==>
            "01234567890123456789012345678901234567890123456789"
        }
      }
      test("jarTf") {
        // This was the original repro for the multi-chunk concurrency bugs
<<<<<<< HEAD
        val jarFile = os.Path(sys.env("OS_TEST_RESOURCE_FOLDER")) / "misc" / "out.jar"
=======
        val jarFile = os.pwd / "os/test/resources/misc/out.jar"
>>>>>>> 84ca9e3f
        assert(TestUtil.eqIgnoreNewlineStyle(
          os.proc("jar", "-tf", jarFile).call().out.text(),
          """META-INF/MANIFEST.MF
            |test/FooTwo.class
            |test/Bar.class
            |test/BarTwo.class
            |test/Foo.class
            |test/BarThree.class
            |hello.txt
            |""".stripMargin
        ))
      }
    }
    test("workingDirectory") {
      val listed1 = TestUtil.proc(lsCmd).call(cwd = pwd)
      val listed2 = TestUtil.proc(lsCmd).call(cwd = pwd / up)

      assert(listed2 != listed1)
    }
    test("customWorkingDir") {
      val res1 = TestUtil.proc(lsCmd).call(cwd = pwd) // explicitly
      // or implicitly
      val res2 = TestUtil.proc(lsCmd).call()
    }

    test("fileCustomWorkingDir") {
      if (Unix()) {
        val output = proc(scriptFolder / "misc/echo_with_wd", "HELLO").call(cwd = root / "usr")
        assert(output.out.lines() == Seq("HELLO /usr"))
      }
    }
    test("dynamicPwd") {
      // Windows doesnt have bash installed so a bit inconvenient
      // to run these subprocesses for testing
      if (!scala.util.Properties.isWin) {
        val outsidePwd = os.pwd
        val tmp0 = os.temp.dir()
        val tmp = os.followLink(tmp0).getOrElse(tmp0)
        val x = proc("bash", "-c", "pwd").call()
        val y = os.dynamicPwd.withValue(tmp) {
          proc("bash", "-c", "pwd").call()
        }

        val z = proc("bash", "-c", "pwd").call()
        assert(outsidePwd.toString != tmp.toString)
        assert(x.out.trim() == outsidePwd.toString)
        assert(y.out.trim() == tmp.toString)
        assert(z.out.trim() == outsidePwd.toString)
      }
    }
  }
}<|MERGE_RESOLUTION|>--- conflicted
+++ resolved
@@ -9,11 +9,7 @@
 import scala.collection.mutable
 
 object SubprocessTests extends TestSuite {
-<<<<<<< HEAD
   val scriptFolder = os.Path(sys.env("OS_TEST_RESOURCE_FOLDER")) / "test"
-=======
-  val scriptFolder = pwd / "os/test/resources/test"
->>>>>>> 84ca9e3f
 
   val lsCmd = if (scala.util.Properties.isWin) "dir" else "ls"
 
@@ -201,11 +197,7 @@
       }
       test("jarTf") {
         // This was the original repro for the multi-chunk concurrency bugs
-<<<<<<< HEAD
-        val jarFile = os.Path(sys.env("OS_TEST_RESOURCE_FOLDER")) / "misc" / "out.jar"
-=======
-        val jarFile = os.pwd / "os/test/resources/misc/out.jar"
->>>>>>> 84ca9e3f
+        val jarFile = os.Path(sys.env("OS_TEST_RESOURCE_FOLDER")) / "misc/out.jar"
         assert(TestUtil.eqIgnoreNewlineStyle(
           os.proc("jar", "-tf", jarFile).call().out.text(),
           """META-INF/MANIFEST.MF
