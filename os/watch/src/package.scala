--- conflicted
+++ resolved
@@ -1,19 +1,18 @@
 package os
 
-<<<<<<< HEAD
 import java.util.UUID
-import java.util.concurrent.TimeoutException
+import scala.concurrent.TimeoutException
 import scala.util.Random
 import scala.concurrent.duration._
-=======
->>>>>>> 69a4f011
 import scala.util.control.NonFatal
 
 package object watch {
 
   /**
-   * Efficiently watches the given `roots` folders for changes. Any time the
-   * filesystem is modified within those folders, the `onEvent` callback is
+   * Efficiently watches the given `roots` folders for changes. Note that these folders need
+   * to exist before the method is called.
+   *
+   * Any time the filesystem is modified within those folders, the `onEvent` callback is
    * called with the paths to the changed files or folders.
    *
    * Once the call to `watch` returns, `onEvent` is guaranteed to receive a
@@ -46,7 +45,17 @@
     logger: (String, Any) => Unit = (_, _) => (),
     filter: os.Path => Boolean = _ => true
   ): AutoCloseable = {
-    val sentinelFiles = roots.iterator.map(p => p / s".os-lib-watch-sentinel-${UUID.randomUUID()}")
+    val errors = roots.iterator.flatMap { path =>
+      if (!os.exists(path)) Some(s"Root path does not exist: $path")
+      else if (!os.isDir(path)) Some(s"Root path is not a directory: $path")
+      else None
+    }.toVector
+
+    if (errors.nonEmpty) {
+      throw new IllegalArgumentException(errors.mkString("\n"))
+    }
+
+    val sentinelFiles = roots.iterator.map(_ / s".os-lib-watch-sentinel-${UUID.randomUUID()}").toSet
     val notPickedUpSentinelFiles = collection.mutable.Set.empty[os.Path]
     notPickedUpSentinelFiles ++= sentinelFiles
 
@@ -62,17 +71,8 @@
     }
 
     val watcher = System.getProperty("os.name") match {
-<<<<<<< HEAD
       case "Mac OS X" => new os.watch.macos.FSEventsWatcher(roots, onEvent0, filter, logger, latency = 0.05)
       case _ => new os.watch.WatchServiceWatcher(roots, onEvent0, filter, logger)
-=======
-      case "Mac OS X" =>
-        // Make sure to initialize the Carbon API on a main thread, otherwise no FS events are
-        // captured.
-        val _ = os.watch.macos.CarbonApi.INSTANCE
-        new os.watch.macos.FSEventsWatcher(roots, onEvent, filter, logger, latency = 0.05)
-      case _ => new os.watch.WatchServiceWatcher(roots, onEvent, filter, logger)
->>>>>>> 69a4f011
     }
 
     val thread = new Thread {
@@ -94,7 +94,9 @@
     thread.setDaemon(true)
     thread.start()
 
+    logger("WAITING FOR SENTINELS", sentinelFiles)
     sentinelFiles.foreach(p => waitUntilWatchIsSetUp(p, () => !notPickedUpSentinelFiles.contains(p)))
+    logger("SENTINELS PICKED UP", sentinelFiles)
 
     watcher
   }
