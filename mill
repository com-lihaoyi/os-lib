--- conflicted
+++ resolved
@@ -3,11 +3,7 @@
 # This is a wrapper script, that automatically download mill from GitHub release pages
 # You can give the required mill version with MILL_VERSION env variable
 # If no version is given, it falls back to the value of DEFAULT_MILL_VERSION
-<<<<<<< HEAD
 DEFAULT_MILL_VERSION=0.6.1-122-5be570
-=======
-DEFAULT_MILL_VERSION=0.6.1
->>>>>>> b595a395
 
 set -e
 
